-module(rfc3339).

%% Types
-export_type([year/0, month/0, day/0, date/0,
              hour/0, minute/0, second/0, time/0,
              fraction_unit/0, fraction/0,
              datetime/0, offset/0,
              error/0]).

%% API
-export([format_datetime/1, format_datetime/2,
         format_local_datetime/2, format_local_datetime/3,
         format_date/1,
         format_time/1,
         format_system_time/1, format_system_time/2]).

%% API
-export([parse_datetime/1,
         parse_local_datetime/1,
         parse_date/1,
         parse_time/1]).

-define(IS_DIGITS(A), A >= $0, A =< $9).
-define(IS_DIGITS(A, B), ?IS_DIGITS(A), ?IS_DIGITS(B)).
-define(IS_DIGITS(A, B, C, D), ?IS_DIGITS(A, B), ?IS_DIGITS(C, D)).

-compile({inline, [digits_to_integer/1, digits_to_integer/2, digits_to_integer/4]}).

%%%===================================================================
%%% Types
%%%===================================================================

-type year() :: 0..9999.
-type month() :: 1..12.
-type day() :: 1..31.

-type hour() :: 0..23.
-type minute() :: 0..59.
-type second() :: 0..59.

-type fraction_unit() ::
        {0..999, millisecond}
      | {0..999999, microsecond}
      | {0..999999999, nanosecond}.
-type fraction() :: 0..999999 | fraction_unit().

-type date() :: {year(), month(), day()}.
-type time() :: {hour(), minute(), second()}
              | {23, 59, 60}.                   % Allows leap second
-type datetime() :: {date(), time()}.

-type offset() :: {-23..23, minute()}.

-type error() :: badarg | baddate | badtime | badfrac | badoffset.

%%%===================================================================
%%% API
%%%===================================================================

%% @equiv format_local_datetime(DateTime, _Offset = {0, 0})
-spec format_datetime(datetime()) -> iodata().

format_datetime(DateTime) ->
    format_local_datetime(DateTime, _Offset = {0, 0}).

%%--------------------------------------------------------------------

%% @equiv format_local_datetime(DateTime, _Offset = {0, 0}, Frac)
-spec format_datetime(datetime(), fraction()) -> iodata().

format_datetime(DateTime, Frac) ->
    format_local_datetime(DateTime, _Offset = {0, 0}, Frac).

%%--------------------------------------------------------------------

-spec format_local_datetime(datetime(), offset() | undefined) -> iodata().

format_local_datetime(_DateTime = {Date, Time}, Offset) ->
    [format_date(Date), $T, format_time(Time), format_offset(Offset)].

%%--------------------------------------------------------------------

-spec format_local_datetime(datetime(), offset() | undefined, fraction()) -> iodata().

format_local_datetime(_DateTime = {Date, Time}, Offset, Frac) ->
    [format_date(Date), $T, format_time(Time, Frac), format_offset(Offset)].

%%--------------------------------------------------------------------

-spec format_date(date()) -> iodata().

format_date(_Date = {Year, Month, Day}) ->
    [format4(Year), $-, format2(Month), $-, format2(Day)].

%%--------------------------------------------------------------------

-spec format_time(time()) -> iodata().

format_time(_Time = {Hour, Minute, Second}) ->
    [format2(Hour), $:, format2(Minute), $:, format2(Second)].

%%--------------------------------------------------------------------

-spec format_time(time(), fraction()) -> iodata().

format_time(Time, Frac) ->
    [format_time(Time), $., format_fraction(Frac)].

%%--------------------------------------------------------------------

-spec format_system_time(non_neg_integer()) -> iodata().

format_system_time(SysTime) -> format_system_time(SysTime, native).

%%--------------------------------------------------------------------

-spec format_system_time(non_neg_integer(), erlang:time_unit()) -> iodata().

format_system_time(SysTime, 1) ->
    format_datetime(system_seconds_to_datetime(SysTime));

format_system_time(SysTime, 1000) ->
    format_datetime(system_seconds_to_datetime(SysTime div 1000),
                    _Frac = {SysTime rem 1000, millisecond});

format_system_time(SysTime, 1000000) ->
    format_datetime(system_seconds_to_datetime(SysTime div 1000000),
                    _Frac = {SysTime rem 1000000, microsecond});

format_system_time(SysTime, 1000000000) ->
    format_datetime(system_seconds_to_datetime(SysTime div 1000000000),
                    _Frac = {SysTime rem 1000000000, nanosecond});

format_system_time(SysTime, native) ->
    format_system_time(SysTime, erlang:convert_time_unit(1, seconds, native));

format_system_time(SysTime, Unit)
  when Unit =:= second;
       Unit =:= seconds ->
    format_system_time(SysTime, 1);

format_system_time(SysTime, Unit)
  when Unit =:= millisecond;
       Unit =:= milli_seconds ->
    format_system_time(SysTime, 1000);

format_system_time(SysTime, Unit)
  when Unit =:= microsecond;
       Unit =:= micro_seconds ->
    format_system_time(SysTime, 1000000);

format_system_time(SysTime, Unit)
  when Unit =:= nanosecond;
       Unit =:= nano_seconds ->
    format_system_time(SysTime, 1000000000);

format_system_time(SysTime, PartsPerSecond) when PartsPerSecond < 1000 ->
    format_system_time(erlang:convert_time_unit(SysTime, PartsPerSecond, 1000), 1000);

format_system_time(SysTime, PartsPerSecond) when PartsPerSecond < 1000000 ->
    format_system_time(erlang:convert_time_unit(SysTime, PartsPerSecond, 1000000), 1000000);

format_system_time(SysTime, PartsPerSecond) when PartsPerSecond < 1000000000 ->
    format_system_time(erlang:convert_time_unit(SysTime, PartsPerSecond, 1000000000), 1000000000);

format_system_time(_SysTime, _Unit) -> error(badarg).

%%%===================================================================
%%% API
%%%===================================================================

%% @throws error()
-spec parse_datetime(iodata()) -> {datetime(), fraction() | undefined}.

parse_datetime(Str) ->
    case parse_local_datetime(Str) of
        {_Local, _Offset = undefined, _Frac} -> throw(badoffset);
        {Local, Offset, Frac} -> {remove_offset(Local, Offset), Frac}
    end.

%%--------------------------------------------------------------------

%% @throws error()
-spec parse_local_datetime(iodata()) ->
                                  {datetime(), offset() | undefined,
                                   fraction() | undefined}.

parse_local_datetime(Str) when is_binary(Str) ->
    parse_date(
      Str,
      fun(<<Sep, TimeStr/bytes>>, Date)
            when Sep =:= $T; Sep =:= $t; Sep =:= $\s ->
              parse_time(
                TimeStr,
                fun(<<$., FracStr/bytes>>, Time) ->
                        parse_frac(
                          FracStr,
                          fun(OffsetStr, {FracLen, RawFrac}) ->
                                  {Frac, Unit} =
                                      case FracLen of
                                          %% FIXME
                                          1 -> {RawFrac * 100, millisecond};
                                          2 -> {RawFrac * 10, millisecond};
                                          3 -> {RawFrac, millisecond};
                                          4 -> {RawFrac * 100, microsecond};
                                          5 -> {RawFrac * 10, microsecond};
                                          6 -> {RawFrac, microsecond};
                                          7 -> {RawFrac * 100, nanosecond};
                                          8 -> {RawFrac * 10, nanosecond};
                                          9 -> {RawFrac, nanosecond};
                                          _ -> throw(badfrac)
                                      end,
                                  parse_offset(
                                    OffsetStr,
                                    fun(_EmptyStr = <<>>, Offset) -> {{Date, Time}, Offset, {Frac, Unit}};
                                       (_StrLeft, _Offset) -> throw(badarg)
                                    end
                                   )
                          end
                         );
                   (OffsetStr, Time) ->
                        Frac = undefined,
                        parse_offset(
                          OffsetStr,
                          fun(_EmptyStr = <<>>, Offset) -> {{Date, Time}, Offset, Frac};
                             (_StrLeft, _Offset) -> throw(badarg)
                          end
                         )
                end
               );
         (_BadStr, _Date) -> throw(badarg)
      end
     );

parse_local_datetime(Str) when is_list(Str) ->
    parse_local_datetime(iolist_to_binary(Str)).

%%--------------------------------------------------------------------

%% @throws error()
-spec parse_date(iodata()) -> date().

parse_date(Str) when is_binary(Str) ->
    parse_date(
      Str,
      fun(_EmptyStr = <<>>, Date) -> Date;
         (_StrLeft, _Date) -> throw(badarg)
      end
     );

parse_date(Str) when is_list(Str) -> parse_date(iolist_to_binary(Str)).

%%--------------------------------------------------------------------

%% @throws error()
-spec parse_time(iodata()) -> time().

parse_time(Str) when is_binary(Str) ->
    parse_time(
      Str,
      fun(_EmptyStr = <<>>, Time) -> Time;
         (_StrLeft, _Time) -> throw(badarg)
      end
     );

parse_time(Str) when is_list(Str) -> parse_time(iolist_to_binary(Str)).

%%%===================================================================
%%% Internal functions
%%%===================================================================

-spec format2(0..99) -> iodata().

format2(N) ->
    <<(N div 10 + $0),
      (N rem 10 + $0)>>.

%%--------------------------------------------------------------------

-spec format3(0..999) -> iodata().

format3(N) ->
    <<(N div 100 + $0),
      (N rem 100 div 10 + $0),
      (N rem 10 + $0)>>.

%%--------------------------------------------------------------------

-spec format4(0..9999) -> iodata().

format4(N) ->
    <<(N div 1000 + $0),
      (N rem 1000 div 100 + $0),
      (N rem 100 div 10 + $0),
      (N rem 10 + $0)>>.

%%--------------------------------------------------------------------

-spec format6(0..999999) -> iodata().

format6(N) ->
    [format4(N div 100),
     format2(N rem 100)].

%%--------------------------------------------------------------------

-spec format9(0..999999999) -> iodata().

format9(N) ->
    [format6(N div 1000),
     format3(N rem 1000)].

%%--------------------------------------------------------------------

-spec format_fraction(fraction()) -> iodata().

format_fraction({N, millisecond}) when N < 1000 -> format3(N);
format_fraction({N, microsecond}) when N < 1000000 -> format6(N);
format_fraction({N, nanosecond}) when N < 1000000000 -> format9(N);
format_fraction(N) when N >= 0, N < 1000000 -> format6(N);
format_fraction(_Frac) -> error(badarg).

%%--------------------------------------------------------------------

-spec format_offset(offset() | undefined) -> iodata().

format_offset(undefined) -> <<"-00:00">>;

format_offset({0, 0}) -> <<"Z">>;

format_offset({Hours, Minutes}) ->
    [case Hours < 0 of
         true -> [$-, format2(-Hours)];
         false -> [$+, format2(Hours)]
     end, $:, format2(Minutes)].

%%%===================================================================
%%% Internal functions
%%%===================================================================

-spec digits_to_integer(48..57) -> 0..9.

digits_to_integer(A) -> A - $0.

%%--------------------------------------------------------------------

-spec digits_to_integer(48..57, 48..57) -> 0..99.

digits_to_integer(A, B) ->
    digits_to_integer(A) * 10 + digits_to_integer(B).

%%--------------------------------------------------------------------

-spec digits_to_integer(48..57, 48..57, 48..57, 48..57) -> 0..9999.

digits_to_integer(A, B, C, D) ->
    digits_to_integer(A) * 1000 + digits_to_integer(B) * 100 +
        digits_to_integer(C) * 10 + digits_to_integer(D).

%%--------------------------------------------------------------------

-spec parse_date(binary(), fun()) -> no_return().

parse_date(<<Y3, Y2, Y1, Y0, $-,
             M1, M0, $-,
             D1, D0,
             Str/bytes>>,
           Cont)
  when ?IS_DIGITS(Y3, Y2, Y1, Y0),
       ?IS_DIGITS(M1, M0),
       ?IS_DIGITS(D1, D0) ->
    Date = {digits_to_integer(Y3, Y2, Y1, Y0),
            digits_to_integer(M1, M0),
            digits_to_integer(D1, D0)},
    case calendar:valid_date(Date) of
        true -> Cont(Str, Date);
        false -> throw(baddate)
    end;

parse_date(_BadStr, _Cont) -> throw(badarg).

%%--------------------------------------------------------------------

-spec parse_time(binary(), fun()) -> no_return().

parse_time(<<H1, H0, $:,
             M1, M0, $:,
             S1, S0,
             Str/bytes>>,
           Cont)
  when ?IS_DIGITS(H1, H0),
       ?IS_DIGITS(M1, M0),
       ?IS_DIGITS(S1, S0) ->
    case {digits_to_integer(H1, H0),
          digits_to_integer(M1, M0),
          digits_to_integer(S1, S0)} of
        Time = {Hour, Minute, Second}
          when Hour =< 23, Minute =< 59, Second =< 59;
               Hour =:= 23, Minute =:= 59, Second =:= 60 -> Cont(Str, Time);
        _BadTime -> throw(badtime)
    end;

parse_time(_BadStr, _Cont) -> throw(badarg).

%%--------------------------------------------------------------------

-spec parse_frac(binary(), fun()) -> no_return().

parse_frac(Str, Cont) -> parse_frac(Str, _Ans = {0, 0}, Cont).

%%--------------------------------------------------------------------

-spec parse_frac(binary(), term(), fun()) -> no_return().

parse_frac(<<D, Str/bytes>>, {FracLen, Frac}, Cont) when ?IS_DIGITS(D) ->
    parse_frac(Str, {FracLen + 1, 10 * Frac + (D - $0)}, Cont);

parse_frac(Str, Ans = {FracLen, _Frac}, Cont) when FracLen > 0 -> Cont(Str, Ans);

parse_frac(_Str, _Ans, _Cont) -> throw(badarg).

%%--------------------------------------------------------------------

-spec parse_offset(binary(), fun()) -> no_return().

parse_offset(<<Z, Str/bytes>>, Cont) when Z =:= $Z; Z =:= $z -> Cont(Str, {0, 0});

parse_offset(<<"-00:00", Str/bytes>>, Cont) -> Cont(Str, undefined);

parse_offset(<<Sign, H1, H0, $:, M1, M0, Str/bytes>>, Cont)
  when ?IS_DIGITS(H1, H0),
       ?IS_DIGITS(M1, M0) ->
    case {digits_to_integer(H1, H0),
          digits_to_integer(M1, M0)} of
        {Hour, Minute}
          when Hour =< 23, Minute =< 59 ->
            case Sign of
                $- -> Cont(Str, {-Hour, Minute});
                $+ -> Cont(Str, {Hour, Minute});
                _ -> throw(badarg)
            end;
        _BadOffset -> throw(badoffset)
    end;

parse_offset(_BadStr, _Cont) -> throw(badarg).

%%--------------------------------------------------------------------

-spec remove_offset(datetime(), offset()) -> datetime().

remove_offset(DateTime, {0, 0}) -> DateTime;

remove_offset(DateTime, {Hours, Minutes}) ->
    calendar:gregorian_seconds_to_datetime(
      calendar:datetime_to_gregorian_seconds(DateTime) -
          (Hours * 3600 + Minutes * 60)
     ).

<<<<<<< HEAD
=======
%%--------------------------------------------------------------------

-spec binary_to_non_neg_integer(binary()) -> non_neg_integer().

binary_to_non_neg_integer(<<>>) -> error(badarg);
binary_to_non_neg_integer(Str) -> binary_to_non_neg_integer(Str, 0).

%%--------------------------------------------------------------------

-spec binary_to_non_neg_integer(binary(), non_neg_integer()) -> non_neg_integer().

binary_to_non_neg_integer(<<>>, Ans) -> Ans;

binary_to_non_neg_integer(<<D, Str/bytes>>, Ans) when D >= $0, D =< $9 ->
    binary_to_non_neg_integer(Str, Ans * 10 + (D - $0));

binary_to_non_neg_integer(_Str, _Ans) -> error(badarg).

%%--------------------------------------------------------------------

-spec system_seconds_to_datetime(non_neg_integer()) -> calendar:datetime().

system_seconds_to_datetime(Seconds) ->
    Epoch = {{1970, 1, 1}, {0, 0, 0}},
    calendar:gregorian_seconds_to_datetime(
      calendar:datetime_to_gregorian_seconds(Epoch) + Seconds
     ).

>>>>>>> 6d964eb8
%%%===================================================================
%%% Tests
%%%===================================================================

-ifdef(TEST).

-include_lib("eunit/include/eunit.hrl").

format_datetime_1_test_() ->
    [ ?_assertEqual(<<"1995-11-13T13:27:08Z">>,
                    iolist_to_binary(format_datetime({{1995, 11, 13}, {13, 27, 8}})))
    ].

format_datetime_2_test_() ->
    [ ?_assertEqual(<<"1970-01-01T00:00:00.000001Z">>,
                    iolist_to_binary(format_datetime({{1970, 1, 1}, {0, 0, 0}}, 1))),
      ?_assertError(badarg, format_datetime({{1970, 1, 1}, {0, 0, 0}}, 1000000))
    ].

format_datetime_3_test_() ->
    [ ?_assertEqual(<<"1970-01-01T00:00:00.001Z">>,
                    iolist_to_binary(format_datetime({{1970, 1, 1}, {0, 0, 0}}, {1, millisecond}))),
      ?_assertEqual(<<"1970-01-01T00:00:00.000001Z">>,
                    iolist_to_binary(format_datetime({{1970, 1, 1}, {0, 0, 0}}, {1, microsecond}))),
      ?_assertEqual(<<"1970-01-01T00:00:00.000000001Z">>,
                    iolist_to_binary(format_datetime({{1970, 1, 1}, {0, 0, 0}}, {1, nanosecond})))
    ].

format_local_datetime_2_test_() ->
    [ ?_assertEqual(<<"2016-06-20T09:38:15+03:00">>,
                    iolist_to_binary(format_local_datetime({{2016, 06, 20}, {09, 38, 15}}, {3, 0}))),
      ?_assertEqual(<<"2016-02-12T11:02:09-00:00">>,
                    iolist_to_binary(format_local_datetime({{2016, 02, 12}, {11, 02, 09}}, undefined))),
      ?_assertEqual(<<"2016-02-12T01:02:03Z">>,
                    iolist_to_binary(format_local_datetime({{2016, 02, 12}, {01, 02, 03}}, {0, 0}))),
      ?_assertEqual(<<"9999-12-31T23:59:60+23:59">>,
                    iolist_to_binary(format_local_datetime({{9999, 12, 31}, {23, 59, 60}}, {23, 59})))
    ].

format_local_datetime_3_test_() ->
    [ ?_assertEqual(<<"1999-09-15T16:47:01.004567-11:30">>,
                    iolist_to_binary(format_local_datetime({{1999, 09, 15}, {16, 47, 1}},
                                                           {-11, 30}, 4567)))
    ].

format_date_1_test_() ->
    [ ?_assertEqual(<<"0000-01-01">>, iolist_to_binary(format_date({0, 1, 1}))),
      ?_assertEqual(<<"9999-12-31">>, iolist_to_binary(format_date({9999, 12, 31}))),
      ?_assertEqual(<<"2017-02-29">>, iolist_to_binary(format_date({2017, 02, 29}))),
      ?_assertEqual(<<"2016-06-20">>, iolist_to_binary(format_date({2016, 06, 20}))) ].

format_time_1_test_() ->
    [ ?_assertEqual(<<"00:00:00">>, iolist_to_binary(format_time({0, 0, 0}))),
      ?_assertEqual(<<"23:59:60">>, iolist_to_binary(format_time({23, 59, 60}))),
      ?_assertEqual(<<"09:38:15">>, iolist_to_binary(format_time({09, 38, 15}))) ].

parse_date_1_test_() ->
    [ ?_assertThrow(badarg, parse_date(<<>>)),
      ?_assertThrow(badarg, parse_date(<<"1970-01-XX">>)),
      ?_assertThrow(badarg, parse_date(<<"1970.01.01">>)),
      ?_assertThrow(badarg, parse_date(<<"+970-+1-+1">>)),
      ?_assertThrow(baddate, parse_date(<<"2017-02-29">>)),
      ?_assertEqual({1970, 1, 1}, parse_date(<<"1970-01-01">>)),
      ?_assertEqual({1970, 1, 1}, parse_date(["1970", $-, "01", $- | "01"]))
    ].

parse_time_1_test_() ->
    [ ?_assertThrow(badarg, parse_time(<<>>)),
      ?_assertThrow(badarg, parse_time(<<"22:13:??">>)),
      ?_assertThrow(badarg, parse_time(<<"22-13-57">>)),
      ?_assertThrow(badtime, parse_time(<<"22:13:75">>)),
      ?_assertThrow(badarg, parse_time(<<"+2:+3:+7">>)),
      ?_assertEqual({22, 13, 57}, parse_time(<<"22:13:57">>)),
      ?_assertEqual({22, 13, 57}, parse_time(["22", $:, <<"13:">> | "57"])),
      ?_assertEqual({23, 59, 60}, parse_time(<<"23:59:60">>)),
      ?_assertThrow(badtime, parse_time(<<"09:38:60">>))
    ].

parse_datetime_1_test_() ->
    DateTime = {{2017, 3, 3}, {13, 31, 37}},
    Ans = {DateTime, {523800, microsecond}},
    [ ?_assertMatch(Ans, parse_datetime(<<"2017-03-03T16:31:37.5238+03:00">>)),
      ?_assertMatch(Ans, parse_datetime(<<"2017-03-03t16:31:37.5238+03:00">>)),
      ?_assertMatch(Ans, parse_datetime(<<"2017-03-03 16:31:37.5238+03:00">>)),
      ?_assertThrow(badoffset, parse_datetime(<<"2017-03-03T16:31:37.5238-00:00">>)),
      ?_assertThrow(badarg, parse_datetime(<<"2017-03-03T16:31:37.5238?00:00">>)),
      ?_assertMatch(Ans, parse_datetime(<<"2017-03-03T13:31:37.5238Z">>)),
      ?_assertMatch(Ans, parse_datetime(<<"2017-03-03t13:31:37.5238z">>)),
      ?_assertMatch({DateTime, undefined}, parse_datetime(<<"2017-03-03T13:31:37Z">>)),
      ?_assertMatch({DateTime, {100, millisecond}}, parse_datetime(<<"2017-03-03T13:31:37.1Z">>)),
      ?_assertMatch({DateTime, {120, millisecond}}, parse_datetime(<<"2017-03-03T13:31:37.12Z">>)),
      ?_assertMatch({DateTime, {123, millisecond}}, parse_datetime(<<"2017-03-03T13:31:37.123Z">>)),
      ?_assertMatch({DateTime, {123400, microsecond}}, parse_datetime(<<"2017-03-03T13:31:37.1234Z">>)),
      ?_assertMatch({DateTime, {123450, microsecond}}, parse_datetime(<<"2017-03-03T13:31:37.12345Z">>)),
      ?_assertMatch({DateTime, {123456, microsecond}}, parse_datetime(<<"2017-03-03T13:31:37.123456Z">>)),
      ?_assertMatch({DateTime, {123456700, nanosecond}}, parse_datetime(<<"2017-03-03T13:31:37.1234567Z">>)),
      ?_assertMatch({DateTime, {123456780, nanosecond}}, parse_datetime(<<"2017-03-03T13:31:37.12345678Z">>)),
      ?_assertMatch({DateTime, {123456789, nanosecond}}, parse_datetime(<<"2017-03-03T13:31:37.123456789Z">>)),
      ?_assertThrow(badfrac, parse_datetime(<<"2017-03-03T13:31:37.1234567890Z">>)),
      ?_assertThrow(badarg, parse_datetime(<<"2017-03-03T13:31:37.Z">>)),
      ?_assertThrow(badarg, parse_datetime(<<"2017-03-03T13:31:37.+123Z">>)),
      ?_assertThrow(badarg, parse_datetime(<<"2017-03-03T13:31:37.-123Z">>)),
      ?_assertMatch({{{1996, 12, 20}, {0, 39, 57}}, undefined},
                    parse_datetime(<<"1996-12-19T16:39:57-08:00">>))
    ].

parse_local_datetime_1_test_() ->
    DateTime = {{2017, 3, 3}, {16, 31, 37}},
    Offset = {3, 0},
    Frac = {523800, microsecond},
    [ ?_assertMatch({DateTime, Offset, Frac},
                    parse_local_datetime(<<"2017-03-03T16:31:37.5238+03:00">>)),
      ?_assertMatch({DateTime, Offset, undefined},
                    parse_local_datetime(<<"2017-03-03T16:31:37+03:00">>)),
      ?_assertMatch({DateTime, undefined, Frac},
                    parse_local_datetime(<<"2017-03-03T16:31:37.5238-00:00">>)),
      ?_assertThrow(badarg, parse_local_datetime(<<"2017-03-03T16:31:37+03:+4">>)),
      ?_assertThrow(badarg, parse_local_datetime(<<"2017-03-03T16:31:37+03:XX">>)),
      ?_assertThrow(badarg, parse_local_datetime(<<"2017-03-03T16:31:37-+3:00">>)),
      ?_assertThrow(badarg, parse_local_datetime(<<"2017-03-03T16:31:37--3:00">>)),
      ?_assertThrow(badoffset, parse_local_datetime(<<"2017-03-03T16:31:37+42:00">>)),
      ?_assertMatch({{{1985, 4, 12}, {23, 20, 50}}, {0, 0}, {520, millisecond}},
                    parse_local_datetime(<<"1985-04-12T23:20:50.52Z">>))
    ].

format_system_time_2_test_() ->
    [ ?_assertEqual(<<"1970-01-01T00:02:03Z">>,
                    iolist_to_binary(format_system_time(123, seconds))),
      ?_assertEqual(<<"1970-01-01T00:00:00.123Z">>,
                    iolist_to_binary(format_system_time(123, milli_seconds))),
      ?_assertEqual(<<"1970-01-01T00:00:00.000123Z">>,
                    iolist_to_binary(format_system_time(123, micro_seconds))),
      ?_assertEqual(<<"1970-01-01T00:00:00.000000123Z">>,
                    iolist_to_binary(format_system_time(123, nano_seconds)))
    ].

-endif.<|MERGE_RESOLUTION|>--- conflicted
+++ resolved
@@ -456,26 +456,6 @@
           (Hours * 3600 + Minutes * 60)
      ).
 
-<<<<<<< HEAD
-=======
-%%--------------------------------------------------------------------
-
--spec binary_to_non_neg_integer(binary()) -> non_neg_integer().
-
-binary_to_non_neg_integer(<<>>) -> error(badarg);
-binary_to_non_neg_integer(Str) -> binary_to_non_neg_integer(Str, 0).
-
-%%--------------------------------------------------------------------
-
--spec binary_to_non_neg_integer(binary(), non_neg_integer()) -> non_neg_integer().
-
-binary_to_non_neg_integer(<<>>, Ans) -> Ans;
-
-binary_to_non_neg_integer(<<D, Str/bytes>>, Ans) when D >= $0, D =< $9 ->
-    binary_to_non_neg_integer(Str, Ans * 10 + (D - $0));
-
-binary_to_non_neg_integer(_Str, _Ans) -> error(badarg).
-
 %%--------------------------------------------------------------------
 
 -spec system_seconds_to_datetime(non_neg_integer()) -> calendar:datetime().
@@ -486,7 +466,6 @@
       calendar:datetime_to_gregorian_seconds(Epoch) + Seconds
      ).
 
->>>>>>> 6d964eb8
 %%%===================================================================
 %%% Tests
 %%%===================================================================
