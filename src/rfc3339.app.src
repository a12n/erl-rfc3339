--- conflicted
+++ resolved
@@ -1,9 +1,5 @@
 {application, rfc3339,
  [{description, "Functions to format and parse RFC 3339 dates and times."},
-<<<<<<< HEAD
-  {vsn, "0.11.1"},
-=======
-  {vsn, "0.12.1"},
->>>>>>> 6d964eb8
+  {vsn, "0.12.2"},
   {modules, []},
   {applications, [kernel, stdlib]}]}.